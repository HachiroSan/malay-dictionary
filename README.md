![Malay Dictionary Banner](assets/images/banner.png)

A Node.js library to access Malay definitions from the Dewan Bahasa dan Pustaka (DBP) website. This library allows you to search for both English words and Malay words, providing comprehensive Malay definitions, along with related information like proverbs (peribahasa) and thesaurus data.

## Table of Contents

- [Features](#features)
- [Installation](#installation)
  - [Local Development](#local-development)
  - [Usage in Development](#usage-in-development)
- [Command Line Interface](#command-line-interface)
  - [Quick Start](#quick-start)
  - [CLI Examples](#cli-examples)
  - [CLI Options](#cli-options)
- [API Reference](#api-reference)
  - [MalayDictionary](#malaydictionary)
  - [Data Types](#data-types)
- [Examples](#examples)
  - [Basic Usage](#basic-usage)
  - [English to Malay](#english-to-malay)
  - [Malay to Malay](#malay-to-malay)
  - [Advanced Usage](#advanced-usage)
  - [Batch Processing](#batch-processing)
- [Error Handling](#error-handling)
- [Rate Limiting Analysis and Best Practices](#rate-limiting-analysis-and-best-practices)
- [Contributing](#contributing)
- [License](#license)
- [Disclaimer](#disclaimer)

## Features

<<<<<<< HEAD
- **🔤 Phonetic Transcription** - Get pronunciation guides like `[ber.la.ri]`
- **📝 Jawi Script** - Access traditional Malay script like `برلاري`
- **📚 Multiple Sources** - Definitions from Kamus Dewan, Kamus Pelajar, and more
- **🌍 Bilingual Support** - Search English words for Malay definitions
- **📖 Comprehensive Definitions** - Part of speech, context, and detailed explanations
- **📜 Proverbs & Thesaurus** - Access peribahasa and related words
- **⚡ CLI Tool** - Command-line interface for quick lookups
- **🔄 Batch Processing** - Search multiple words efficiently
- **🛡️ Error Handling** - Robust error handling and retry logic
- **⚙️ Configurable** - Customizable timeouts, delays, and retries
- **📊 Rate Limit Analysis** - Comprehensive rate limiting testing and analysis
- **📦 TypeScript** - Full TypeScript support with type definitions
=======
- Phonetic Transcriptions - Includes pronunciation guides in IPA format (e.g., `[ber.la.ri]`)
- Jawi Script Support - Displays words in traditional Malay-Arabic script (e.g., `برلاري`)
- Multiple Authoritative Sources - Pulls definitions from Kamus Dewan, Kamus Pelajar, and other trusted references
- Bilingual Dictionary - Look up Malay definitions for English words
- Detailed Definitions - Includes part of speech, usage examples, and nuanced explanations
- Proverbs & Synonyms - Access Malay proverbs (peribahasa) and thesaurus entries
- Command Line Interface - Quick terminal-based lookups with the included CLI tool
- Batch Word Processing - Efficiently search multiple words in sequence
- Resilient Error Handling - Built-in retry mechanism and comprehensive error recovery
- Flexible Configuration - Adjustable timeouts, request delays, and retry attempts
- Proxy Integration - Supports authenticated HTTP/HTTPS proxies for secure requests
- TypeScript Ready - Complete with type definitions for seamless TypeScript integration
>>>>>>> b85c9095

## Installation

### Install as Package

```bash
# Install directly from GitHub
npm install git+https://github.com/HachiroSan/malay_dictionary.git
```

### Local Development

```bash
# Clone the repository
git clone https://github.com/HachiroSan/malay_dictionary.git
cd malay_dictionary

# Install dependencies
npm install

# Build the project
npm run build
```

### Usage in Development

```typescript
import { MalayDictionary } from './src/index';

// Create a dictionary instance
const dictionary = new MalayDictionary({
  timeout: 30000,
  delay: 1000, // 1 second delay between requests
  retries: 3
});

// Search for a word with full details
const result = await dictionary.search('berlari', {
  includePeribahasa: true,
  includeTesaurus: true
});

if (result.hasResults) {
  const definition = result.definitions[0];
  console.log(`Word: ${definition.word}`);
  console.log(`Phonetic: [${definition.phonetic}]`);
  console.log(`Jawi: ${definition.jawi}`);
  console.log(`Definition: ${definition.malayDefinition}`);
}
```

<<<<<<< HEAD
### Usage as Installed Package

```typescript
import { MalayDictionary } from 'malay-dictionary';

// Create a dictionary instance
const dictionary = new MalayDictionary();

// Quick search
const result = await dictionary.search('makan');

if (result.hasResults) {
  console.log(`Definition: ${result.definitions[0].malayDefinition}`);
  console.log(`Phonetic: [${result.definitions[0].phonetic}]`);
  console.log(`Jawi: ${result.definitions[0].jawi}`);
}
```

## Command Line Interface

The library includes a powerful CLI tool for quick dictionary lookups with rich output:

### Quick Start

```bash
# Search for Malay words with full details
npx ts-node src/cli.ts berlari --verbose

# Search for English words
npx ts-node src/cli.ts hello

# Get JSON output for programmatic use
npx ts-node src/cli.ts makan --verbose --json
```

### CLI Examples

```bash
# Malay word with phonetic and Jawi script
npx ts-node src/cli.ts berlari --verbose
# Output includes:
# - Word: berlari
# - Phonetic: [ber.la.ri]
# - Jawi: برلاري
# - Multiple definitions from different sources
# - Thesaurus information

# English to Malay lookup
npx ts-node src/cli.ts computer --verbose

# Simple definition only
npx ts-node src/cli.ts rumah

# Custom settings
npx ts-node src/cli.ts reluctant --delay 2000 --timeout 45000 --retries 5
```

### CLI Options

- `--word <word>` - Word to search for
- `--delay <ms>` - Delay between requests (default: 1000)
- `--timeout <ms>` - Request timeout (default: 30000)
- `--retries <number>` - Number of retries (default: 3)
- `--verbose` - Get full results including multiple definitions, phonetic transcription, Jawi script, and thesaurus
- `--json` - Output in JSON format
- `--help` - Show help message

## API Reference

### MalayDictionary

=======
### Using with Proxy

```typescript
import { MalayDictionary } from './src/index';

// Create a dictionary instance with proxy
const dictionary = new MalayDictionary({
  timeout: 30000,
  delay: 1000,
  retries: 3,
  proxy: {
    host: 'proxy.example.com',
    port: 8080,
    protocol: 'http',
    auth: {
      username: 'user',
      password: 'pass'
    }
  }
});

// Search for a word through proxy
const result = await dictionary.search('berlari');
```

### Usage as Installed Package

```typescript
import { MalayDictionary } from 'malay-dictionary';

// Create a dictionary instance
const dictionary = new MalayDictionary();

// Quick search
const result = await dictionary.search('makan');

if (result.hasResults) {
  console.log(`Definition: ${result.definitions[0].malayDefinition}`);
  console.log(`Phonetic: [${result.definitions[0].phonetic}]`);
  console.log(`Jawi: ${result.definitions[0].jawi}`);
}
```

### Using with Proxy (Installed Package)

```typescript
import { MalayDictionary } from 'malay-dictionary';

// Create a dictionary instance with proxy
const dictionary = new MalayDictionary({
  proxy: {
    host: 'proxy.example.com',
    port: 8080,
    protocol: 'http'
  }
});

// Search for a word through proxy
const result = await dictionary.search('makan');
```

## Command Line Interface

The library includes a powerful CLI tool for quick dictionary lookups with rich output:

### Quick Start

```bash
# Search for Malay words with full details
npx ts-node src/cli.ts berlari --verbose

# Search for English words
npx ts-node src/cli.ts hello

# Get JSON output for programmatic use
npx ts-node src/cli.ts makan --verbose --json
```

### CLI Examples

```bash
# Malay word with phonetic and Jawi script
npx ts-node src/cli.ts berlari --verbose
# Output includes:
# - Word: berlari
# - Phonetic: [ber.la.ri]
# - Jawi: برلاري
# - Multiple definitions from different sources
# - Thesaurus information

# English to Malay lookup
npx ts-node src/cli.ts computer --verbose

# Simple definition only
npx ts-node src/cli.ts rumah

# Custom settings
npx ts-node src/cli.ts reluctant --delay 2000 --timeout 45000 --retries 5

# Using proxy
npx ts-node src/cli.ts hello --proxy http://proxy.example.com:8080

# Using proxy with authentication
npx ts-node src/cli.ts hello --proxy http://user:pass@proxy.example.com:8080
```

### CLI Options

- `--word <word>` - Word to search for
- `--delay <ms>` - Delay between requests (default: 1000)
- `--timeout <ms>` - Request timeout (default: 30000)
- `--retries <number>` - Number of retries (default: 3)
- `--proxy <url>` - Proxy URL (e.g., `http://proxy:8080` or `http://user:pass@proxy:8080`)
- `--verbose` - Get full results including multiple definitions, phonetic transcription, Jawi script, and thesaurus
- `--json` - Output in JSON format
- `--help` - Show help message

## API Reference

### MalayDictionary

>>>>>>> b85c9095
The main class for interacting with the DBP website.

#### Constructor

```typescript
new MalayDictionary(options?: SearchOptions)
```

**Options:**
- `timeout?: number` - Request timeout in milliseconds (default: 30000)
- `delay?: number` - Delay between requests in milliseconds
- `retries?: number` - Number of retry attempts (default: 3)
- `userAgent?: string` - Custom user agent string
- `followRedirects?: boolean` - Whether to follow redirects (default: true)
- `proxy?: ProxyConfig` - Proxy configuration for HTTP/HTTPS requests

#### Methods

##### `search(word: string, options?: SearchOptions): Promise<DBPResult>`

Search for a word and get comprehensive results.

```typescript
const result = await dictionary.search('berlari', {
  includePeribahasa: true,
  includeTesaurus: true
});
```

**Search Options:**
- `includeRelated?: boolean` - Include related services (default: false)
- `includePeribahasa?: boolean` - Include proverbs (default: false)
- `includeTesaurus?: boolean` - Include thesaurus info (default: false)

##### `getDefinition(word: string): Promise<string | null>`

Get a simple Malay definition for a word.

```typescript
const definition = await dictionary.getDefinition('hello');
console.log(definition); // "helo"
```

##### `searchMultiple(words: string[], options?: SearchOptions): Promise<Map<string, DBPResult>>`

Search for multiple words at once.

```typescript
const words = ['hello', 'world', 'computer'];
const results = await dictionary.searchMultiple(words);

results.forEach((result, word) => {
  if (result.hasResults) {
    console.log(`${word}: ${result.definitions[0].malayDefinition}`);
  }
});
```

### Data Types

#### DBPResult

```typescript
interface DBPResult {
  word: string;
  definitions: DBPDefinition[];
  relatedServices?: RelatedService[];
  peribahasa?: Peribahasa[];
  tesaurus?: string;
  hasResults: boolean;
}
```

#### DBPDefinition

```typescript
interface DBPDefinition {
  word: string;
  phonetic?: string;        // Phonetic transcription like "ber.la.ri"
  jawi?: string;           // Jawi script like "برلاري"
  partOfSpeech?: string;
  context?: string;
  malayDefinition: string;
  source: string;
  rawText: string;
}
```

#### RelatedService

```typescript
interface RelatedService {
  name: string;
  count: number;
  url: string;
}
```

#### Peribahasa

```typescript
interface Peribahasa {
  id: string;
  malayText: string;
  englishText: string;
  explanation: string;
  count: number;
}
```

#### ProxyConfig

```typescript
interface ProxyConfig {
  host: string;
  port: number;
  protocol?: 'http' | 'https';
  auth?: {
    username: string;
    password: string;
  };
}
```

## Examples

### Basic Usage

```typescript
import { MalayDictionary } from './src/index';

const dictionary = new MalayDictionary();

// Simple search
const result = await dictionary.search('berlari');

if (result.hasResults) {
  const definition = result.definitions[0];
  console.log(`Word: ${definition.word}`);
  console.log(`Phonetic: [${definition.phonetic}]`);
  console.log(`Jawi: ${definition.jawi}`);
  console.log(`Part of Speech: ${definition.partOfSpeech}`);
  console.log(`Definition: ${definition.malayDefinition}`);
  console.log(`Source: ${definition.source}`);
}
```

### English to Malay

```typescript
import { MalayDictionary } from './src/index';

const dictionary = new MalayDictionary();

// Search English words for Malay definitions
const englishWords = ['hello', 'computer', 'beautiful'];

for (const word of englishWords) {
  const result = await dictionary.search(word);
  if (result.hasResults) {
    console.log(`${word}: ${result.definitions[0].malayDefinition}`);
  }
}
```

### Malay to Malay

```typescript
import { MalayDictionary } from './src/index';

const dictionary = new MalayDictionary();

// Search Malay words for comprehensive Malay definitions
const malayWords = ['makan', 'rumah', 'cantik'];

for (const word of malayWords) {
  const result = await dictionary.search(word);
  if (result.hasResults) {
    console.log(`\n${word}:`);
    result.definitions.forEach((def, index) => {
      console.log(`  ${index + 1}. ${def.malayDefinition} (${def.source})`);
      if (def.phonetic) console.log(`     Phonetic: [${def.phonetic}]`);
      if (def.jawi) console.log(`     Jawi: ${def.jawi}`);
    });
  }
}
```

### Advanced Usage

```typescript
import { MalayDictionary } from './src/index';

const dictionary = new MalayDictionary({
  timeout: 45000,
  delay: 2000, // 2 second delay between requests
  retries: 5
});

// Search with all options enabled
const result = await dictionary.search('berlari', {
<<<<<<< HEAD
=======
  includePeribahasa: true,
  includeTesaurus: true
});
```

### Advanced Usage with Proxy

```typescript
import { MalayDictionary } from './src/index';

const dictionary = new MalayDictionary({
  timeout: 45000,
  delay: 2000,
  retries: 5,
  proxy: {
    host: 'proxy.example.com',
    port: 8080,
    protocol: 'http',
    auth: {
      username: 'user',
      password: 'pass'
    }
  }
});

// Search with all options enabled through proxy
const result = await dictionary.search('berlari', {
>>>>>>> b85c9095
  includePeribahasa: true,
  includeTesaurus: true
});

// Process multiple definitions from different sources
result.definitions.forEach((def, index) => {
  console.log(`\nDefinition ${index + 1} (${def.source}):`);
  console.log(`  Word: ${def.word}`);
  console.log(`  Phonetic: [${def.phonetic || 'N/A'}]`);
  console.log(`  Jawi: ${def.jawi || 'N/A'}`);
  console.log(`  Part of Speech: ${def.partOfSpeech || 'N/A'}`);
  console.log(`  Context: ${def.context || 'N/A'}`);
  console.log(`  Malay Definition: ${def.malayDefinition}`);
});

// Filter definitions by source
const dewanDefinitions = result.definitions.filter(def => 
  def.source.includes('Dewan')
);
const pelajarDefinitions = result.definitions.filter(def => 
  def.source.includes('Pelajar')
);

console.log(`\nFound ${dewanDefinitions.length} Dewan definitions and ${pelajarDefinitions.length} Pelajar definitions`);

// Process peribahasa (proverbs)
if (result.peribahasa) {
  console.log('\nPeribahasa (Proverbs):');
  result.peribahasa.forEach(peribahasa => {
    console.log(`  ${peribahasa.malayText}`);
    console.log(`  ${peribahasa.englishText}`);
    console.log(`  ${peribahasa.explanation}`);
  });
}

// Process thesaurus
if (result.tesaurus) {
  console.log('\nThesaurus:');
  console.log(`  ${result.tesaurus}`);
}
```

### Batch Processing

```typescript
import { MalayDictionary } from './src/index';

const dictionary = new MalayDictionary({ delay: 1000 });

const words = [
  'hello',
  'makan',
  'computer',
  'rumah'
];

console.log('Searching multiple words...');
const results = await dictionary.searchMultiple(words);

// Create a comprehensive dictionary with all definitions
const dictionaryMap = new Map<string, Array<{definition: string, source: string, phonetic?: string, jawi?: string}>>();
results.forEach((result, word) => {
  if (result.hasResults) {
    const definitions = result.definitions.map(def => ({
      definition: def.malayDefinition,
      source: def.source,
      phonetic: def.phonetic,
      jawi: def.jawi
    }));
    dictionaryMap.set(word, definitions);
  }
});

// Display results with sources
dictionaryMap.forEach((definitions, word) => {
  console.log(`\n${word}:`);
  definitions.forEach((def, index) => {
    console.log(`  ${index + 1}. ${def.definition} (${def.source})`);
    if (def.phonetic) console.log(`     Phonetic: [${def.phonetic}]`);
    if (def.jawi) console.log(`     Jawi: ${def.jawi}`);
  });
});
```

## Error Handling

The library provides comprehensive error handling:

```typescript
import { MalayDictionary, DBPError } from './src/index';

const dictionary = new MalayDictionary();

try {
  const result = await dictionary.search('nonexistentword');
  // Handle result
} catch (error) {
  if (error instanceof DBPError) {
    console.error(`DBP Error: ${error.message}`);
    console.error(`Status Code: ${error.statusCode}`);
    console.error(`URL: ${error.url}`);
  } else {
    console.error('Unexpected error:', error);
  }
}
```

## Rate Limiting Analysis and Best Practices

### Rate Limiting Test Results

<<<<<<< HEAD
I conducted comprehensive rate limiting analysis on the DBP website (https://prpm.dbp.gov.my) with the following findings:

**Key Finding**: **No rate limiting detected** in any test scenario

#### Test Results Summary

| Test Scenario | Requests | Interval | Success Rate | Avg Response Time | Rate Limited |
|---------------|----------|----------|--------------|-------------------|--------------|
| Slow Sequential (1 req/2s) | 10 | 2000ms | 100% | 315.70ms | ❌ No |
| Moderate Sequential (1 req/1s) | 15 | 1000ms | 100% | 271.00ms | ❌ No |
| Fast Sequential (1 req/500ms) | 20 | 500ms | 100% | 288.20ms | ❌ No |
| Very Fast Sequential (1 req/200ms) | 25 | 200ms | 100% | 281.24ms | ❌ No |
| Burst Requests (5 concurrent) | 5 | 0ms | 100% | 457.40ms | ❌ No |
| Large Burst (10 concurrent) | 10 | 0ms | 100% | 444.50ms | ❌ No |
| Sustained Fast Rate (1 req/100ms) | 30 | 100ms | 100% | 291.77ms | ❌ No |

#### Analysis Details

- **Total Tests**: 7 scenarios, 115 total requests
- **Success Rate**: 100% across all tests
- **Response Times**: Consistent 271-457ms average
- **No Rate Limiting**: No HTTP 429, 403, or 503 responses detected
- **High Tolerance**: Even 10 requests per second were successful

For detailed analysis, see [RATE_LIMIT_FINDINGS.md](./RATE_LIMIT_FINDINGS.md).

### Recommended Best Practices

Despite no rate limiting being detected, we recommend these respectful practices:

1. **Conservative Approach**: Use 1-2 second delays between requests
2. **Monitor Performance**: Track response times and error rates
3. **Implement Backoff**: Use exponential backoff for retries if needed
4. **Respectful Limits**: Limit concurrent requests to 5-10 maximum
=======
1. Use delays between requests: Set a reasonable delay (1-2 seconds)
2. Implement retry logic: Use the built-in retry mechanism
3. Handle errors gracefully: Always wrap calls in try-catch blocks
4. Don't overwhelm the server: Avoid making too many requests simultaneously
5. Use proxies when needed: Configure proxy settings for network restrictions
>>>>>>> b85c9095

```typescript
// Recommended settings for production
const dictionary = new MalayDictionary({
  delay: 1000, // 1 second delay
  retries: 3,
  timeout: 30000,
<<<<<<< HEAD
  // Additional recommended settings
  maxConcurrentRequests: 5,
  maxRequestsPerMinute: 30
=======
  proxy: {
    host: 'proxy.example.com',
    port: 8080,
    protocol: 'http'
  }
>>>>>>> b85c9095
});
```

## License

MIT License - see LICENSE file for details.

## Disclaimer

This library is for educational and research purposes. Please respect the DBP website's terms of service and use responsibly. The authors are not affiliated with Dewan Bahasa dan Pustaka. <|MERGE_RESOLUTION|>--- conflicted
+++ resolved
@@ -29,20 +29,6 @@
 
 ## Features
 
-<<<<<<< HEAD
-- **🔤 Phonetic Transcription** - Get pronunciation guides like `[ber.la.ri]`
-- **📝 Jawi Script** - Access traditional Malay script like `برلاري`
-- **📚 Multiple Sources** - Definitions from Kamus Dewan, Kamus Pelajar, and more
-- **🌍 Bilingual Support** - Search English words for Malay definitions
-- **📖 Comprehensive Definitions** - Part of speech, context, and detailed explanations
-- **📜 Proverbs & Thesaurus** - Access peribahasa and related words
-- **⚡ CLI Tool** - Command-line interface for quick lookups
-- **🔄 Batch Processing** - Search multiple words efficiently
-- **🛡️ Error Handling** - Robust error handling and retry logic
-- **⚙️ Configurable** - Customizable timeouts, delays, and retries
-- **📊 Rate Limit Analysis** - Comprehensive rate limiting testing and analysis
-- **📦 TypeScript** - Full TypeScript support with type definitions
-=======
 - Phonetic Transcriptions - Includes pronunciation guides in IPA format (e.g., `[ber.la.ri]`)
 - Jawi Script Support - Displays words in traditional Malay-Arabic script (e.g., `برلاري`)
 - Multiple Authoritative Sources - Pulls definitions from Kamus Dewan, Kamus Pelajar, and other trusted references
@@ -55,7 +41,6 @@
 - Flexible Configuration - Adjustable timeouts, request delays, and retry attempts
 - Proxy Integration - Supports authenticated HTTP/HTTPS proxies for secure requests
 - TypeScript Ready - Complete with type definitions for seamless TypeScript integration
->>>>>>> b85c9095
 
 ## Installation
 
@@ -107,79 +92,6 @@
 }
 ```
 
-<<<<<<< HEAD
-### Usage as Installed Package
-
-```typescript
-import { MalayDictionary } from 'malay-dictionary';
-
-// Create a dictionary instance
-const dictionary = new MalayDictionary();
-
-// Quick search
-const result = await dictionary.search('makan');
-
-if (result.hasResults) {
-  console.log(`Definition: ${result.definitions[0].malayDefinition}`);
-  console.log(`Phonetic: [${result.definitions[0].phonetic}]`);
-  console.log(`Jawi: ${result.definitions[0].jawi}`);
-}
-```
-
-## Command Line Interface
-
-The library includes a powerful CLI tool for quick dictionary lookups with rich output:
-
-### Quick Start
-
-```bash
-# Search for Malay words with full details
-npx ts-node src/cli.ts berlari --verbose
-
-# Search for English words
-npx ts-node src/cli.ts hello
-
-# Get JSON output for programmatic use
-npx ts-node src/cli.ts makan --verbose --json
-```
-
-### CLI Examples
-
-```bash
-# Malay word with phonetic and Jawi script
-npx ts-node src/cli.ts berlari --verbose
-# Output includes:
-# - Word: berlari
-# - Phonetic: [ber.la.ri]
-# - Jawi: برلاري
-# - Multiple definitions from different sources
-# - Thesaurus information
-
-# English to Malay lookup
-npx ts-node src/cli.ts computer --verbose
-
-# Simple definition only
-npx ts-node src/cli.ts rumah
-
-# Custom settings
-npx ts-node src/cli.ts reluctant --delay 2000 --timeout 45000 --retries 5
-```
-
-### CLI Options
-
-- `--word <word>` - Word to search for
-- `--delay <ms>` - Delay between requests (default: 1000)
-- `--timeout <ms>` - Request timeout (default: 30000)
-- `--retries <number>` - Number of retries (default: 3)
-- `--verbose` - Get full results including multiple definitions, phonetic transcription, Jawi script, and thesaurus
-- `--json` - Output in JSON format
-- `--help` - Show help message
-
-## API Reference
-
-### MalayDictionary
-
-=======
 ### Using with Proxy
 
 ```typescript
@@ -301,7 +213,6 @@
 
 ### MalayDictionary
 
->>>>>>> b85c9095
 The main class for interacting with the DBP website.
 
 #### Constructor
@@ -503,8 +414,6 @@
 
 // Search with all options enabled
 const result = await dictionary.search('berlari', {
-<<<<<<< HEAD
-=======
   includePeribahasa: true,
   includeTesaurus: true
 });
@@ -532,7 +441,6 @@
 
 // Search with all options enabled through proxy
 const result = await dictionary.search('berlari', {
->>>>>>> b85c9095
   includePeribahasa: true,
   includeTesaurus: true
 });
@@ -640,52 +548,15 @@
 }
 ```
 
-## Rate Limiting Analysis and Best Practices
-
-### Rate Limiting Test Results
-
-<<<<<<< HEAD
-I conducted comprehensive rate limiting analysis on the DBP website (https://prpm.dbp.gov.my) with the following findings:
-
-**Key Finding**: **No rate limiting detected** in any test scenario
-
-#### Test Results Summary
-
-| Test Scenario | Requests | Interval | Success Rate | Avg Response Time | Rate Limited |
-|---------------|----------|----------|--------------|-------------------|--------------|
-| Slow Sequential (1 req/2s) | 10 | 2000ms | 100% | 315.70ms | ❌ No |
-| Moderate Sequential (1 req/1s) | 15 | 1000ms | 100% | 271.00ms | ❌ No |
-| Fast Sequential (1 req/500ms) | 20 | 500ms | 100% | 288.20ms | ❌ No |
-| Very Fast Sequential (1 req/200ms) | 25 | 200ms | 100% | 281.24ms | ❌ No |
-| Burst Requests (5 concurrent) | 5 | 0ms | 100% | 457.40ms | ❌ No |
-| Large Burst (10 concurrent) | 10 | 0ms | 100% | 444.50ms | ❌ No |
-| Sustained Fast Rate (1 req/100ms) | 30 | 100ms | 100% | 291.77ms | ❌ No |
-
-#### Analysis Details
-
-- **Total Tests**: 7 scenarios, 115 total requests
-- **Success Rate**: 100% across all tests
-- **Response Times**: Consistent 271-457ms average
-- **No Rate Limiting**: No HTTP 429, 403, or 503 responses detected
-- **High Tolerance**: Even 10 requests per second were successful
-
-For detailed analysis, see [RATE_LIMIT_FINDINGS.md](./RATE_LIMIT_FINDINGS.md).
-
-### Recommended Best Practices
-
-Despite no rate limiting being detected, we recommend these respectful practices:
-
-1. **Conservative Approach**: Use 1-2 second delays between requests
-2. **Monitor Performance**: Track response times and error rates
-3. **Implement Backoff**: Use exponential backoff for retries if needed
-4. **Respectful Limits**: Limit concurrent requests to 5-10 maximum
-=======
+## Rate Limiting and Best Practices
+
+To be respectful to the DBP website:
+
 1. Use delays between requests: Set a reasonable delay (1-2 seconds)
 2. Implement retry logic: Use the built-in retry mechanism
 3. Handle errors gracefully: Always wrap calls in try-catch blocks
 4. Don't overwhelm the server: Avoid making too many requests simultaneously
 5. Use proxies when needed: Configure proxy settings for network restrictions
->>>>>>> b85c9095
 
 ```typescript
 // Recommended settings for production
@@ -693,17 +564,11 @@
   delay: 1000, // 1 second delay
   retries: 3,
   timeout: 30000,
-<<<<<<< HEAD
-  // Additional recommended settings
-  maxConcurrentRequests: 5,
-  maxRequestsPerMinute: 30
-=======
   proxy: {
     host: 'proxy.example.com',
     port: 8080,
     protocol: 'http'
   }
->>>>>>> b85c9095
 });
 ```
 
